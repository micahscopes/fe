--- conflicted
+++ resolved
@@ -135,17 +135,10 @@
         emit Sync(reserve0=self.reserve0, reserve1=self.reserve1)
 
     # if fee is on, mint liquidity equivalent to 1/6th of the growth in sqrt(k)
-<<<<<<< HEAD
-    def _mint_fee(reserve0: u256, reserve1: u256) -> bool:
+    fn _mint_fee(reserve0: u256, reserve1: u256) -> bool:
         let fee_to: address = UniswapV2Factory(self.factory).fee_to()
         let fee_on: bool = fee_to != address(0)
         let k_last: u256 = self.k_last # gas savings
-=======
-    fn _mint_fee(reserve0: u256, reserve1: u256) -> bool:
-        fee_to: address = UniswapV2Factory(self.factory).fee_to()
-        fee_on: bool = fee_to != address(0)
-        k_last: u256 = self.k_last # gas savings
->>>>>>> c8e58b55
         if fee_on:
             if k_last != 0:
                 let root_k: u256 = self.sqrt(reserve0 * reserve1)
@@ -162,8 +155,7 @@
         return fee_on
 
     # this low-level function should be called from a contract which performs important safety checks
-<<<<<<< HEAD
-    pub def mint(to: address) -> u256:
+    pub fn mint(to: address) -> u256:
         let MINIMUM_LIQUIDITY: u256 = 1000
         let reserve0: u256 = self.reserve0
         let reserve1: u256 = self.reserve1
@@ -175,20 +167,6 @@
         let fee_on: bool = self._mint_fee(reserve0, reserve1)
         let total_supply: u256 = self.total_supply # gas savings, must be defined here since totalSupply can update in _mintFee
         let liquidity: u256 = 0
-=======
-    pub fn mint(to: address) -> u256:
-        MINIMUM_LIQUIDITY: u256 = 1000
-        reserve0: u256 = self.reserve0
-        reserve1: u256 = self.reserve1
-        balance0: u256 = ERC20(self.token0).balanceOf(self.address)
-        balance1: u256 = ERC20(self.token1).balanceOf(self.address)
-        amount0: u256 = balance0 - self.reserve0
-        amount1: u256 = balance1 - self.reserve1
-
-        fee_on: bool = self._mint_fee(reserve0, reserve1)
-        total_supply: u256 = self.total_supply # gas savings, must be defined here since totalSupply can update in _mintFee
-        liquidity: u256 = 0
->>>>>>> c8e58b55
         if total_supply == 0:
             liquidity = self.sqrt(amount0 * amount1) - MINIMUM_LIQUIDITY
             self._mint(address(0), MINIMUM_LIQUIDITY) # permanently lock the first MINIMUM_LIQUIDITY tokens
@@ -207,8 +185,7 @@
         return liquidity
 
     # this low-level function should be called from a contract which performs important safety checks
-<<<<<<< HEAD
-    pub def burn(to: address) -> (u256, u256):
+    pub fn burn(to: address) -> (u256, u256):
         let reserve0: u256 = self.reserve0
         let reserve1: u256 = self.reserve1
         let token0: ERC20 = ERC20(self.token0)
@@ -221,21 +198,6 @@
         let total_supply: u256 = self.total_supply # gas savings, must be defined here since total_supply can update in _mintFee
         let amount0: u256 = (liquidity * balance0) / total_supply # using balances ensures pro-rata distribution
         let amount1: u256 = (liquidity * balance1) / total_supply # using balances ensures pro-rata distribution
-=======
-    pub fn burn(to: address) -> (u256, u256):
-        reserve0: u256 = self.reserve0
-        reserve1: u256 = self.reserve1
-        token0: ERC20 = ERC20(self.token0)
-        token1: ERC20 = ERC20(self.token1)
-        balance0: u256 = token0.balanceOf(self.address)
-        balance1: u256 = token1.balanceOf(self.address)
-        liquidity: u256 = self.balances[self.address]
-
-        fee_on: bool = self._mint_fee(reserve0, reserve1)
-        total_supply: u256 = self.total_supply # gas savings, must be defined here since total_supply can update in _mintFee
-        amount0: u256 = (liquidity * balance0) / total_supply # using balances ensures pro-rata distribution
-        amount1: u256 = (liquidity * balance1) / total_supply # using balances ensures pro-rata distribution
->>>>>>> c8e58b55
         assert amount0 > 0 and amount1 > 0, "UniswapV2: INSUFFICIENT_LIQUIDITY_BURNED"
         self._burn(self.address, liquidity)
         token0.transfer(to, amount0)
@@ -291,37 +253,21 @@
         emit Swap(sender=msg.sender, amount0_in, amount1_in, amount0_out, amount1_out, to)
 
     # force balances to match reserves
-<<<<<<< HEAD
-    pub def skim(to: address):
+    pub fn skim(to: address):
         let token0: ERC20 = ERC20(self.token0) # gas savings
         let token1: ERC20 = ERC20(self.token1) # gas savings
-=======
-    pub fn skim(to: address):
-        token0: ERC20 = ERC20(self.token0) # gas savings
-        token1: ERC20 = ERC20(self.token1) # gas savings
->>>>>>> c8e58b55
 
         token0.transfer(to, token0.balanceOf(self.address) - self.reserve0)
         token1.transfer(to, token1.balanceOf(self.address) - self.reserve1)
 
     # force reserves to match balances
-<<<<<<< HEAD
-    pub def sync():
+    pub fn sync():
         let token0: ERC20 = ERC20(self.token0)
         let token1: ERC20 = ERC20(self.token1)
         self._update(token0.balanceOf(self.address), token1.balanceOf(self.address), self.reserve0, self.reserve1)
 
-    def sqrt(val: u256) -> u256:
+    fn sqrt(val: u256) -> u256:
         let z: u256
-=======
-    pub fn sync():
-        token0: ERC20 = ERC20(self.token0)
-        token1: ERC20 = ERC20(self.token1)
-        self._update(token0.balanceOf(self.address), token1.balanceOf(self.address), self.reserve0, self.reserve1)
-
-    fn sqrt(val: u256) -> u256:
-        z: u256
->>>>>>> c8e58b55
         if (val > 3):
             z = val
             let x: u256 = val / 2 + 1
