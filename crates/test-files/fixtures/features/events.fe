contract Foo:
    event Nums:
        idx num1: u256
        num2: u256

    event Bases:
        num: u256
        addr: address

    event Mix:
        num1: u256
        idx addr: address
        num2: u256
        my_bytes: u8[100]

    event Addresses:
        addrs: address[2]

    pub fn emit_nums():
        emit Nums(num1=26, num2=42)

    pub fn emit_bases(addr: address):
        emit Bases(num=26, addr)

    pub fn emit_mix(addr: address, my_bytes: u8[100]):
        emit Mix(num1=26, addr, num2=42, my_bytes)

<<<<<<< HEAD
    pub def emit_addresses(addr1: address, addr2: address):
        let addrs: address[2]
=======
    pub fn emit_addresses(addr1: address, addr2: address):
        addrs: address[2]
>>>>>>> c8e58b55
        addrs[0] = addr1
        addrs[1] = addr2
        emit Addresses(addrs)<|MERGE_RESOLUTION|>--- conflicted
+++ resolved
@@ -25,13 +25,8 @@
     pub fn emit_mix(addr: address, my_bytes: u8[100]):
         emit Mix(num1=26, addr, num2=42, my_bytes)
 
-<<<<<<< HEAD
-    pub def emit_addresses(addr1: address, addr2: address):
+    pub fn emit_addresses(addr1: address, addr2: address):
         let addrs: address[2]
-=======
-    pub fn emit_addresses(addr1: address, addr2: address):
-        addrs: address[2]
->>>>>>> c8e58b55
         addrs[0] = addr1
         addrs[1] = addr2
         emit Addresses(addrs)