contract Foo:
    pub fn get_my_num() -> u256:
        return 42

contract FooFactory:
<<<<<<< HEAD
    pub def create_foo() -> address:
        let foo: Foo = Foo.create(0)
=======
    pub fn create_foo() -> address:
        foo: Foo = Foo.create(0)
>>>>>>> c8e58b55
        return address(foo)<|MERGE_RESOLUTION|>--- conflicted
+++ resolved
@@ -3,11 +3,6 @@
         return 42
 
 contract FooFactory:
-<<<<<<< HEAD
-    pub def create_foo() -> address:
+    pub fn create_foo() -> address:
         let foo: Foo = Foo.create(0)
-=======
-    pub fn create_foo() -> address:
-        foo: Foo = Foo.create(0)
->>>>>>> c8e58b55
         return address(foo)