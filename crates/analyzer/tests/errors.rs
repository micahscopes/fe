--- conflicted
+++ resolved
@@ -1,18 +1,10 @@
 //! Tests for contracts that should cause compile errors
 
-<<<<<<< HEAD
 use fe_analyzer::{
-    namespace::items::{IngotId, IngotMode, ModuleId},
+    namespace::items::{IngotId, ModuleId},
     TestDb,
 };
-use fe_common::{diagnostics::diagnostics_string, files::FileKind};
-use indexmap::indexmap;
-=======
-use fe_analyzer::namespace::items::{IngotId, ModuleId};
-use fe_analyzer::TestDb;
-use fe_common::diagnostics::diagnostics_string;
-use fe_common::utils::files::BuildFiles;
->>>>>>> 1a09079f
+use fe_common::{diagnostics::diagnostics_string, utils::files::BuildFiles};
 use insta::assert_snapshot;
 use wasm_bindgen_test::wasm_bindgen_test;
 
@@ -109,6 +101,7 @@
 test_stmt! { assign_int, "5 = 6" }
 test_stmt! { assign_call, "self.f() = 10" }
 test_stmt! { assign_type_mismatch, "let mut x: u256 = 10\nx = address(0)" }
+test_stmt! { aug_assign_non_numeric, "let mut a: u256 = 1\nlet b: bool = true\na += b" }
 test_stmt! { binary_op_add_sign_mismatch, "let a: u256 = 1\nlet b: i256 = 2\na + b" }
 test_stmt! { binary_op_lshift_bool, "let a: bool = true\nlet b: i256\na << b" }
 test_stmt! { binary_op_lshift_with_int, "let a: u256 = 1\nlet b: i256 = 2\na << b" }
