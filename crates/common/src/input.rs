use camino::Utf8PathBuf;
use rust_embed::Embed;
use salsa::Setter;
use smol_str::SmolStr;

use crate::{indexmap::IndexSet, InputDb};

#[derive(Embed)]
#[folder = "../../library/core"]
struct Core;

/// An ingot is a collection of files which are compiled together.
/// Ingot can depend on other ingots.
<<<<<<< HEAD
#[salsa::input]
=======
#[salsa::input(constructor = __new_impl)]
#[derive(Debug)]
>>>>>>> e4c628f5
pub struct InputIngot {
    /// An absolute path to the ingot root directory.
    /// The all files in the ingot should be located under this directory.
    #[return_ref]
    pub path: Utf8PathBuf,

    /// Specifies the kind of the ingot.
    pub kind: IngotKind,

    /// A version of the ingot.
    #[return_ref]
    pub version: Version,

    /// A list of ingots which the current ingot depends on.
    #[return_ref]
    pub external_ingots: IndexSet<IngotDependency>,

    /// A list of files which the current ingot contains.
    #[return_ref]
    #[set(__set_files_impl)]
    pub files: IndexSet<InputFile>,

    #[set(__set_root_file_impl)]
    #[get(__get_root_file_impl)]
    root_file: Option<InputFile>,
}
impl InputIngot {
    /// Set the root file of the ingot.
    /// The root file must be set before the ingot is used.
    pub fn set_root_file(self, db: &mut dyn InputDb, file: InputFile) {
        self.__set_root_file_impl(db).to(Some(file));
    }

    /// Set the list of files which the ingot contains.
    /// All files must bee set before the ingot is used.
    pub fn set_files(self, db: &mut dyn InputDb, files: IndexSet<InputFile>) {
        self.__set_files_impl(db).to(files);
    }

    /// Returns the root file of the ingot.
    /// Panics if the root file is not set.
    pub fn root_file(&self, db: &dyn InputDb) -> InputFile {
        self.__get_root_file_impl(db).unwrap()
    }
}

#[salsa::input]
#[derive(Debug)]
pub struct InputFile {
    /// A path to the file from the ingot root directory.
    #[return_ref]
    pub path: Utf8PathBuf,

    #[return_ref]
    pub text: String,
}

impl InputFile {
    pub fn abs_path(&self, db: &dyn InputDb, ingot: InputIngot) -> Utf8PathBuf {
        ingot.path(db).join(self.path(db))
    }
}

#[derive(Debug, Clone, Copy, PartialEq, Eq, Hash)]
pub enum IngotKind {
    /// A standalone ingot is a dummy ingot when the compiler is invoked
    /// directly on a file.
    StandAlone,

    /// A local ingot which is the current ingot being compiled.
    Local,

    /// An external ingot which is depended on by the current ingot.
    External,

    /// Core library ingot.
    Core,
}

#[derive(Debug, Clone, PartialEq, Eq, Hash)]
pub struct IngotDependency {
    /// The ingot may have a alias name from the original ingot name.
    pub name: SmolStr,
    /// An ingot which the current ingot depends on.
    pub ingot: InputIngot,
}
impl IngotDependency {
    pub fn new(name: &str, ingot: InputIngot) -> Self {
        Self {
            name: SmolStr::new(name),
            ingot,
        }
    }
}

impl PartialOrd for IngotDependency {
    fn partial_cmp(&self, other: &Self) -> Option<std::cmp::Ordering> {
        Some(self.ingot.cmp(&other.ingot))
    }
}
impl Ord for IngotDependency {
    fn cmp(&self, other: &Self) -> std::cmp::Ordering {
        self.ingot.cmp(&other.ingot)
    }
}

pub type Version = semver::Version;<|MERGE_RESOLUTION|>--- conflicted
+++ resolved
@@ -11,12 +11,8 @@
 
 /// An ingot is a collection of files which are compiled together.
 /// Ingot can depend on other ingots.
-<<<<<<< HEAD
 #[salsa::input]
-=======
-#[salsa::input(constructor = __new_impl)]
 #[derive(Debug)]
->>>>>>> e4c628f5
 pub struct InputIngot {
     /// An absolute path to the ingot root directory.
     /// The all files in the ingot should be located under this directory.
